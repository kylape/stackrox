/*
Copyright 2024.

Licensed under the Apache License, Version 2.0 (the "License");
you may not use this file except in compliance with the License.
You may obtain a copy of the License at

    http://www.apache.org/licenses/LICENSE-2.0

Unless required by applicable law or agreed to in writing, software
distributed under the License is distributed on an "AS IS" BASIS,
WITHOUT WARRANTIES OR CONDITIONS OF ANY KIND, either express or implied.
See the License for the specific language governing permissions and
limitations under the License.
*/

package v1alpha1

import (
	"fmt"

	"github.com/pkg/errors"
	"github.com/stackrox/rox/generated/storage"
	"github.com/stackrox/rox/pkg/booleanpolicy/policyversion"
	"github.com/stackrox/rox/pkg/protocompat"
	"github.com/stackrox/rox/pkg/uuid"
	metav1 "k8s.io/apimachinery/pkg/apis/meta/v1"
)

// +kubebuilder:validation:Enum=DEPLOY;BUILD;RUNTIME
type LifecycleStage string

// +kubebuilder:validation:Enum=NOT_APPLICABLE;DEPLOYMENT_EVENT;AUDIT_LOG_EVENT
type EventSource string

// +kubebuilder:validation:Enum=UNSET_ENFORCEMENT;SCALE_TO_ZERO_ENFORCEMENT;UNSATISFIABLE_NODE_CONSTRAINT_ENFORCEMENT;KILL_POD_ENFORCEMENT;FAIL_BUILD_ENFORCEMENT;FAIL_KUBE_REQUEST_ENFORCEMENT;FAIL_DEPLOYMENT_CREATE_ENFORCEMENT;FAIL_DEPLOYMENT_UPDATE_ENFORCEMENT
type EnforcementAction string

// SecurityPolicySpec defines the desired state of SecurityPolicy
type SecurityPolicySpec struct {
	// +kubebuilder:validation:Required
	// +kubebuilder:validation:Pattern=`^[^\n\r\$]{5,128}$`
	// PolicyName is the name of the policy as it appears in the API and UI.  Note that changing this value will rename the policy as stored in the database.  This field must be unique.
	PolicyName string `json:"policyName"`
	// +kubebuilder:validation:Optional
	// +kubebuilder:validation:Pattern=`^[^\$]{0,800}$`
	// Description is a free-form text description of this policy.
	Description string `json:"description,omitempty"`
	Rationale   string `json:"rationale,omitempty"`
	// Remediation describes how to remediate a violation of this policy.
	Remediation string `json:"remediation,omitempty"`
	// Disabled toggles whether or not this policy will be executing and actively firing alerts.
	Disabled bool `json:"disabled,omitempty"`
	// +kubebuilder:validation:MinItems=1
	// Categories is a list of categories that this policy falls under.  Category names must already exist in Central.
	Categories []string `json:"categories"`
	// +kubebuilder:validation:MinItems=1
	// LifecycleStages describes which policy lifecylce stages this policy applies to.  Choices are DEPLOY, BUILD, and RUNTIME.
	LifecycleStages []LifecycleStage `json:"lifecycleStages"`
	// EventSource describes which events should trigger execution of this policy
	EventSource EventSource `json:"eventSource,omitempty"`
	// Exclusions define deployments or images that should be excluded from this policy.
	Exclusions []Exclusion `json:"exclusions,omitempty"`
	// Scope defines clusters, namespaces, and deployments that should be included in this policy.  No scopes defined includes everything.
	Scope []Scope `json:"scope,omitempty"`
	// +kubebuilder:validation:Required
	// +kubebuilder:validation:Enum=UNSET_SEVERITY;LOW_SEVERITY;MEDIUM_SEVERITY;HIGH_SEVERITY;CRITICAL_SEVERITY
	// Severity defines how severe a violation from this policy is.  Possible values are UNSET_SEVERITY, LOW_SEVERITY, MEDIUM_SEVERITY, HIGH_SEVERITY, and CRITICAL_SEVERITY.
	Severity string `json:"severity"`
	// Enforcement lists the enforcement actions to take when a violation from this policy is identified.  Possible value are UNSET_ENFORCEMENT, SCALE_TO_ZERO_ENFORCEMENT, UNSATISFIABLE_NODE_CONSTRAINT_ENFORCEMENT, KILL_POD_ENFORCEMENT, FAIL_BUILD_ENFORCEMENT, FAIL_KUBE_REQUEST_ENFORCEMENT, FAIL_DEPLOYMENT_CREATE_ENFORCEMENT, and. FAIL_DEPLOYMENT_UPDATE_ENFORCEMENT.
	EnforcementActions []EnforcementAction `json:"enforcementActions,omitempty"`
	// Notifiers is a list of IDs or names of the notifiers that should be triggered when a violation from this policy is identified.  IDs should be in the form of a UUID and are found through the Central API.
	Notifiers []string `json:"notifiers,omitempty"`
	// +kubebuilder:validation:MinItems=1
	// PolicySections define the violation criteria for this policy.
	PolicySections     []PolicySection      `json:"policySections"`
	MitreAttackVectors []MitreAttackVectors `json:"mitreAttackVectors,omitempty"`

	// +optional
	// CriteriaLocked is unused and deprecated
	CriteriaLocked bool `json:"criteriaLocked,omitempty"`
	// +optional
	// IsDefault is unused
	IsDefault bool `json:"isDefault,omitempty"`
	// +optional
	// MitreVetorsLocked is unused and deprecated
	MitreVectorsLocked bool `json:"mitreVectorsLocked,omitempty"`
}

type Exclusion struct {
	Name       string     `json:"name,omitempty"`
	Deployment Deployment `json:"deployment,omitempty"`
	Image      Image      `json:"image,omitempty"`
	// +optional
	// +kubebuilder:validation:Format="date-time"
	Expiration string `json:"expiration,omitempty"`
}

type Deployment struct {
	Name  string `json:"name,omitempty"`
	Scope Scope  `json:"scope,omitempty"`
}

type Image struct {
	Name string `json:"name,omitempty"`
}

type Scope struct {
	// Cluster is either the name or the ID of the cluster that this scope applies to
	Cluster   string `json:"cluster,omitempty"`
	Namespace string `json:"namespace,omitempty"`
	Label     Label  `json:"label,omitempty"`
}

type Label struct {
	Key   string `json:"key,omitempty"`
	Value string `json:"value,omitempty"`
}

type PolicySection struct {
	// SectionName is a user-friendly name for this section of policies
	SectionName string `json:"sectionName,omitempty"`
	// PolicyGroups is the set of policies groups that make up this section.  Each group can be considered an individual criterion.
	PolicyGroups []PolicyGroup `json:"policyGroups"`
}

type PolicyGroup struct {

	// FieldName defines which field on a deployment or image this PolicyGroup evaluates.  See https://docs.openshift.com/acs/operating/manage-security-policies.html#policy-criteria_manage-security-policies for a complete list of possible values.
	FieldName string `json:"fieldName"`
	// +kubebuilder:validation:Enum=OR;AND
	// BooleanOperator determines if the values are combined with an OR or an AND.  Defaults to OR.
	BooleanOperator string `json:"booleanOperator,omitempty"`
	// Negate determines if the evaluation of this PolicyGroup is negated.  Default to false.
	Negate bool `json:"negate,omitempty"`
	// Values is the list of values for the specified field
	Values []PolicyValue `json:"values,omitempty"`
}

type PolicyValue struct {
	// Value is simply the string value
	Value string `json:"value,omitempty"`
}

type MitreAttackVectors struct {
	Tactic     string   `json:"tactic,omitempty"`
	Techniques []string `json:"techniques,omitempty"`
}

type SecurityPolicyConditionType string

const (
	// CentralDataFresh indicates that all caches were successfully updated from Central
	CentralDataFresh SecurityPolicyConditionType = "CentralDataFresh"
	// PolicyValidated indicates that the policy was successfully validated and transformed into a protobuf, ready to
	// be persisted to Central
	PolicyValidated SecurityPolicyConditionType = "PolicyValidated"
	// AcceptedByCentral indicates that the policy was persisted successfully in Central
	AcceptedByCentral SecurityPolicyConditionType = "AcceptedByCentral"
)

// SecurityPolicyCondition defines the observed state of SecurityPolicy
type SecurityPolicyCondition struct {
	// +optional
	Type SecurityPolicyConditionType `json:"type,omitempty"`
	// +optional
	Status string `json:"status,omitempty"`
	// +optional
	Message string `json:"message,omitempty"`
	// +optional
	LastTransitionTime metav1.Time `json:"lastTransitionTime,omitempty"`
}

type SecurityPolicyConditions []SecurityPolicyCondition

type SecurityPolicyStatus struct {
	// +optional
	Conditions SecurityPolicyConditions `json:"conditions,omitempty"`
	// +optional
	PolicyId string `json:"policyId,omitempty"`
	// +optional
	// Accepted is deprecated in favor of conditions
	Accepted bool `json:"accepted,omitempty"`
	// +optional
	// Message is deprecated in favor of conditions
<<<<<<< HEAD
	Message string `json:"messge,omitempty"`
=======
	Message string `json:"message,omitempty"`
>>>>>>> beaa92ff
}

// IsValid runs validation checks against the SecurityPolicy spec
func (p SecurityPolicySpec) IsValid() (bool, error) {
	return true, nil
}

// +kubebuilder:object:root=true
// +kubebuilder:resource:shortName=sp
// +kubebuilder:subresource:status

// SecurityPolicy is the Schema for the policies API
type SecurityPolicy struct {
	metav1.TypeMeta   `json:",inline"`
	metav1.ObjectMeta `json:"metadata,omitempty"`

	Spec   SecurityPolicySpec   `json:"spec,omitempty"`
	Status SecurityPolicyStatus `json:"status,omitempty"`
}

// +kubebuilder:object:root=true

// SecurityPolicyList contains a list of Policy
type SecurityPolicyList struct {
	metav1.TypeMeta `json:",inline"`
	metav1.ListMeta `json:"metadata,omitempty"`
	Items           []SecurityPolicy `json:"items"`
}

type CacheType int

const (
	Notifier CacheType = iota
	Cluster
)

func init() {
	SchemeBuilder.Register(&SecurityPolicy{}, &SecurityPolicyList{})
}

func getID(name string, cache map[string]string) (string, error) {
	if _, err := uuid.FromString(name); err == nil {
		return name, nil
	} else if id, exists := cache[name]; exists {
		return id, nil
	} else {
		return "", errors.New("Name not found in cache and passed string was not a valid UUID")
	}
}

func getNotifierID(name string, caches map[CacheType]map[string]string) (string, error) {
	return getID(name, caches[Notifier])
}

func getClusterID(name string, caches map[CacheType]map[string]string) (string, error) {
	return getID(name, caches[Cluster])
}

// ToProtobuf converts the SecurityPolicy spec into policy proto
func (p SecurityPolicySpec) ToProtobuf(caches map[CacheType]map[string]string) (*storage.Policy, error) {
	proto := storage.Policy{
		Name:          p.PolicyName,
		Description:   p.Description,
		Rationale:     p.Rationale,
		Remediation:   p.Remediation,
		Disabled:      p.Disabled,
		Categories:    p.Categories,
		PolicyVersion: policyversion.CurrentVersion().String(),
		Source:        storage.PolicySource_DECLARATIVE,
	}

	proto.Notifiers = make([]string, 0, len(p.Notifiers))
	for _, notifier := range p.Notifiers {
		id, err := getNotifierID(notifier, caches)
		if err != nil {
			return nil, errors.New(fmt.Sprintf("Notifier '%s' does not exist", notifier))
		}
		proto.Notifiers = append(proto.Notifiers, id)
	}

	for _, ls := range p.LifecycleStages {
		val, found := storage.LifecycleStage_value[string(ls)]
		if found {
			proto.LifecycleStages = append(proto.LifecycleStages, storage.LifecycleStage(val))
		}
	}

	for _, exclusion := range p.Exclusions {
		protoExclusion := storage.Exclusion{
			Name: exclusion.Name,
		}

		if exclusion.Expiration != "" {
			protoTS, err := protocompat.ParseRFC3339NanoTimestamp(exclusion.Expiration)
			if err != nil {
				return nil, errors.Wrapf(err, "Error parsing timestamp '%s'", exclusion.Expiration)
			}
			protoExclusion.Expiration = protoTS
		}

		if exclusion.Deployment != (Deployment{}) {
			protoExclusion.Deployment = &storage.Exclusion_Deployment{
				Name: exclusion.Deployment.Name,
			}

			scope := exclusion.Deployment.Scope
			if scope != (Scope{}) {
				protoExclusion.Deployment.Scope = &storage.Scope{
					Namespace: scope.Namespace,
				}
				if scope.Cluster != "" {
					clusterID, err := getClusterID(scope.Cluster, caches)
					if err != nil {
						return nil, errors.New(fmt.Sprintf("Cluster '%s' does not exist", scope.Cluster))
					}
					protoExclusion.Deployment.Scope.Cluster = clusterID
				}
			}

			if scope.Label != (Label{}) {
				protoExclusion.Deployment.Scope.Label = &storage.Scope_Label{
					Key:   scope.Label.Key,
					Value: scope.Label.Value,
				}
			}

		}

		proto.Exclusions = append(proto.Exclusions, &protoExclusion)
	}

	for _, scope := range p.Scope {
		protoScope := &storage.Scope{
			Namespace: scope.Namespace,
		}
		if scope.Cluster != "" {
			clusterID, err := getClusterID(scope.Cluster, caches)
			if err != nil {
				return nil, errors.New(fmt.Sprintf("Cluster '%s' does not exist", scope.Cluster))
			}
			protoScope.Cluster = clusterID
		}

		if scope.Label != (Label{}) {
			protoScope.Label = &storage.Scope_Label{
				Key:   scope.Label.Key,
				Value: scope.Label.Value,
			}
		}

		proto.Scope = append(proto.Scope, protoScope)
	}

	val, found := storage.Severity_value[p.Severity]
	if found {
		proto.Severity = storage.Severity(val)
	}

	val, found = storage.EventSource_value[string(p.EventSource)]
	if found {
		proto.EventSource = storage.EventSource(val)
	}

	for _, ea := range p.EnforcementActions {
		val, found := storage.EnforcementAction_value[string(ea)]
		if found {
			proto.EnforcementActions = append(proto.EnforcementActions, storage.EnforcementAction(val))
		}
	}

	for _, section := range p.PolicySections {
		protoSection := &storage.PolicySection{
			SectionName: section.SectionName,
		}

		for _, group := range section.PolicyGroups {
			protoGroup := &storage.PolicyGroup{
				FieldName: group.FieldName,
				Negate:    group.Negate,
			}

			val, found = storage.BooleanOperator_value[group.BooleanOperator]
			if found {
				protoGroup.BooleanOperator = storage.BooleanOperator(val)
			}

			for _, value := range group.Values {
				protoValue := &storage.PolicyValue{
					Value: value.Value,
				}
				protoGroup.Values = append(protoGroup.Values, protoValue)
			}
			protoSection.PolicyGroups = append(protoSection.PolicyGroups, protoGroup)
		}
		proto.PolicySections = append(proto.PolicySections, protoSection)
	}

	for _, mitreAttackVectors := range p.MitreAttackVectors {
		protoMitreAttackVetor := &storage.Policy_MitreAttackVectors{
			Tactic:     mitreAttackVectors.Tactic,
			Techniques: mitreAttackVectors.Techniques,
		}

		proto.MitreAttackVectors = append(proto.MitreAttackVectors, protoMitreAttackVetor)
	}

	return &proto, nil
}

func (s *SecurityPolicyConditions) UpdateCondition(newCondition SecurityPolicyCondition) {
	for i, st := range *s {
		if st.Type != newCondition.Type {
			continue
		}
		newCondition.LastTransitionTime = st.LastTransitionTime
		if st.Status != newCondition.Status {
			newCondition.LastTransitionTime = metav1.Now()
		}
		(*s)[i] = newCondition
		return
	}
}

func (s *SecurityPolicyConditions) GetCondition(sType SecurityPolicyConditionType) *SecurityPolicyCondition {
	for _, st := range *s {
		if st.Type == sType {
			return &st
		}
	}
	return nil
}

func (s *SecurityPolicyConditions) IsCentralDataFresh() bool {
	return s.GetCondition(CentralDataFresh).Status == "True"
}

func (s *SecurityPolicyConditions) IsPolicyValidated() bool {
	return s.GetCondition(PolicyValidated).Status == "True"
}

func (s *SecurityPolicyConditions) IsAcceptedByCentral() bool {
	return s.GetCondition(AcceptedByCentral).Status == "True"
}<|MERGE_RESOLUTION|>--- conflicted
+++ resolved
@@ -183,11 +183,7 @@
 	Accepted bool `json:"accepted,omitempty"`
 	// +optional
 	// Message is deprecated in favor of conditions
-<<<<<<< HEAD
-	Message string `json:"messge,omitempty"`
-=======
 	Message string `json:"message,omitempty"`
->>>>>>> beaa92ff
 }
 
 // IsValid runs validation checks against the SecurityPolicy spec
