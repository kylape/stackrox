---
apiVersion: apiextensions.k8s.io/v1
kind: CustomResourceDefinition
metadata:
  annotations:
    controller-gen.kubebuilder.io/version: v0.15.0
  name: securitypolicies.config.stackrox.io
spec:
  group: config.stackrox.io
  names:
    kind: SecurityPolicy
    listKind: SecurityPolicyList
    plural: securitypolicies
    shortNames:
    - sp
    singular: securitypolicy
  scope: Namespaced
  versions:
  - name: v1alpha1
    schema:
      openAPIV3Schema:
        description: SecurityPolicy is the Schema for the policies API
        properties:
          apiVersion:
            description: |-
              APIVersion defines the versioned schema of this representation of an object.
              Servers should convert recognized schemas to the latest internal value, and
              may reject unrecognized values.
              More info: https://git.k8s.io/community/contributors/devel/sig-architecture/api-conventions.md#resources
            type: string
          kind:
            description: |-
              Kind is a string value representing the REST resource this object represents.
              Servers may infer this from the endpoint the client submits requests to.
              Cannot be updated.
              In CamelCase.
              More info: https://git.k8s.io/community/contributors/devel/sig-architecture/api-conventions.md#types-kinds
            type: string
          metadata:
            type: object
          spec:
            description: SecurityPolicySpec defines the desired state of SecurityPolicy
            properties:
              categories:
                description: Categories is a list of categories that this policy falls
                  under.  Category names must already exist in Central.
                items:
                  type: string
                minItems: 1
                type: array
              criteriaLocked:
                description: CriteriaLocked is unused and deprecated
                type: boolean
              description:
                description: Description is a free-form text description of this policy.
                pattern: ^[^\$]{0,800}$
                type: string
              disabled:
                description: Disabled toggles whether or not this policy will be executing
                  and actively firing alerts.
                type: boolean
              enforcementActions:
                description: Enforcement lists the enforcement actions to take when
                  a violation from this policy is identified.  Possible value are
                  UNSET_ENFORCEMENT, SCALE_TO_ZERO_ENFORCEMENT, UNSATISFIABLE_NODE_CONSTRAINT_ENFORCEMENT,
                  KILL_POD_ENFORCEMENT, FAIL_BUILD_ENFORCEMENT, FAIL_KUBE_REQUEST_ENFORCEMENT,
                  FAIL_DEPLOYMENT_CREATE_ENFORCEMENT, and. FAIL_DEPLOYMENT_UPDATE_ENFORCEMENT.
                items:
                  enum:
                  - UNSET_ENFORCEMENT
                  - SCALE_TO_ZERO_ENFORCEMENT
                  - UNSATISFIABLE_NODE_CONSTRAINT_ENFORCEMENT
                  - KILL_POD_ENFORCEMENT
                  - FAIL_BUILD_ENFORCEMENT
                  - FAIL_KUBE_REQUEST_ENFORCEMENT
                  - FAIL_DEPLOYMENT_CREATE_ENFORCEMENT
                  - FAIL_DEPLOYMENT_UPDATE_ENFORCEMENT
                  type: string
                type: array
              eventSource:
                description: EventSource describes which events should trigger execution
                  of this policy
                enum:
                - NOT_APPLICABLE
                - DEPLOYMENT_EVENT
                - AUDIT_LOG_EVENT
                type: string
              exclusions:
                description: Exclusions define deployments or images that should be
                  excluded from this policy.
                items:
                  properties:
                    deployment:
                      properties:
                        name:
                          type: string
                        scope:
                          properties:
                            cluster:
                              description: Cluster is either the name or the ID of
                                the cluster that this scope applies to
                              type: string
                            label:
                              properties:
                                key:
                                  type: string
                                value:
                                  type: string
                              type: object
                            namespace:
                              type: string
                          type: object
                      type: object
                    expiration:
                      format: date-time
                      type: string
                    image:
                      properties:
                        name:
                          type: string
                      type: object
                    name:
                      type: string
                  type: object
                type: array
              isDefault:
                description: IsDefault is unused
                type: boolean
              lifecycleStages:
                description: LifecycleStages describes which policy lifecylce stages
                  this policy applies to.  Choices are DEPLOY, BUILD, and RUNTIME.
                items:
                  enum:
                  - DEPLOY
                  - BUILD
                  - RUNTIME
                  type: string
                minItems: 1
                type: array
              mitreAttackVectors:
                items:
                  properties:
                    tactic:
                      type: string
                    techniques:
                      items:
                        type: string
                      type: array
                  type: object
                type: array
              mitreVectorsLocked:
                description: MitreVetorsLocked is unused and deprecated
                type: boolean
              notifiers:
                description: Notifiers is a list of IDs or names of the notifiers
                  that should be triggered when a violation from this policy is identified.  IDs
                  should be in the form of a UUID and are found through the Central
                  API.
                items:
                  type: string
                type: array
              policyName:
                description: PolicyName is the name of the policy as it appears in
                  the API and UI.  Note that changing this value will rename the policy
                  as stored in the database.  This field must be unique.
                pattern: ^[^\n\r\$]{5,128}$
                type: string
              policySections:
                description: PolicySections define the violation criteria for this
                  policy.
                items:
                  properties:
                    policyGroups:
                      description: PolicyGroups is the set of policies groups that
                        make up this section.  Each group can be considered an individual
                        criterion.
                      items:
                        properties:
                          booleanOperator:
                            description: BooleanOperator determines if the values
                              are combined with an OR or an AND.  Defaults to OR.
                            enum:
                            - OR
                            - AND
                            type: string
                          fieldName:
                            description: FieldName defines which field on a deployment
                              or image this PolicyGroup evaluates.  See https://docs.openshift.com/acs/operating/manage-security-policies.html#policy-criteria_manage-security-policies
                              for a complete list of possible values.
                            type: string
                          negate:
                            description: Negate determines if the evaluation of this
                              PolicyGroup is negated.  Default to false.
                            type: boolean
                          values:
                            description: Values is the list of values for the specified
                              field
                            items:
                              properties:
                                value:
                                  description: Value is simply the string value
                                  type: string
                              type: object
                            type: array
                        required:
                        - fieldName
                        type: object
                      type: array
                    sectionName:
                      description: SectionName is a user-friendly name for this section
                        of policies
                      type: string
                  required:
                  - policyGroups
                  type: object
                minItems: 1
                type: array
              rationale:
                type: string
              remediation:
                description: Remediation describes how to remediate a violation of
                  this policy.
                type: string
              scope:
                description: Scope defines clusters, namespaces, and deployments that
                  should be included in this policy.  No scopes defined includes everything.
                items:
                  properties:
                    cluster:
                      description: Cluster is either the name or the ID of the cluster
                        that this scope applies to
                      type: string
                    label:
                      properties:
                        key:
                          type: string
                        value:
                          type: string
                      type: object
                    namespace:
                      type: string
                  type: object
                type: array
              severity:
                description: Severity defines how severe a violation from this policy
                  is.  Possible values are UNSET_SEVERITY, LOW_SEVERITY, MEDIUM_SEVERITY,
                  HIGH_SEVERITY, and CRITICAL_SEVERITY.
                enum:
                - UNSET_SEVERITY
                - LOW_SEVERITY
                - MEDIUM_SEVERITY
                - HIGH_SEVERITY
                - CRITICAL_SEVERITY
                type: string
            required:
            - categories
            - lifecycleStages
            - policyName
            - policySections
            - severity
            type: object
          status:
            properties:
              accepted:
                description: Accepted is deprecated in favor of conditions
                type: boolean
              conditions:
                items:
                  description: SecurityPolicyCondition defines the observed state
                    of SecurityPolicy
                  properties:
                    lastTransitionTime:
                      format: date-time
                      type: string
                    message:
                      type: string
                    status:
                      type: string
                    type:
                      type: string
                  type: object
                type: array
<<<<<<< HEAD
              messge:
=======
              message:
>>>>>>> beaa92ff
                description: Message is deprecated in favor of conditions
                type: string
              policyId:
                type: string
            type: object
        type: object
    served: true
    storage: true
    subresources:
      status: {}<|MERGE_RESOLUTION|>--- conflicted
+++ resolved
@@ -280,11 +280,7 @@
                       type: string
                   type: object
                 type: array
-<<<<<<< HEAD
-              messge:
-=======
               message:
->>>>>>> beaa92ff
                 description: Message is deprecated in favor of conditions
                 type: string
               policyId:
